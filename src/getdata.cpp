--- conflicted
+++ resolved
@@ -240,59 +240,7 @@
 
 static PyObject* GetText(void* buffer, SQLLEN cbFetched, PyObject* converter, TextEnc* enc)
 {
-<<<<<<< HEAD
-    // We are reading one of the SQL_WCHAR, SQL_WVARCHAR, etc., and will return
-    // a string.
-    //
-    // If there is no configuration we would expect this to be UTF-16 encoded data.  (If no
-    // byte-order-mark, we would expect it to be big-endian.)
-    //
-    // Now, just because the driver is telling us it is wide data doesn't mean it is true.
-    // psqlodbc with UTF-8 will tell us it is wide data but you must ask for single-byte.
-    // (Otherwise it is just UTF-8 with each character stored as 2 bytes.)  That's why we allow
-    // the user to configure.
-
-    ColumnInfo* pinfo = &cur->colinfos[iCol];
-    const TextEnc& enc = IsWideType(pinfo->sql_type) ? cur->cnxn->sqlwchar_enc : cur->cnxn->sqlchar_enc;
-
-    bool isNull = false;
-    byte* pbData = 0;
-    Py_ssize_t cbData = 0;
-    SQLLEN cbFetched = cur->cbFetchedBufs[iCol];
-    void* valueBuf = cur->valueBufs[iCol];
-
-    if (!valueBuf)
-    {
-        if (!ReadVarColumn(cur, iCol, enc.ctype, isNull, pbData, cbData))
-            return 0;
-
-        if (isNull)
-        {
-            assert(pbData == 0 && cbData == 0);
-            Py_RETURN_NONE;
-        }
-    }
-    else
-    {
-        if (cbFetched == SQL_NULL_DATA)
-        {
-            Py_RETURN_NONE;
-        }
-        pbData = (byte*)valueBuf;
-        cbData = cbFetched;
-    }
-
-    PyObject* result = TextBufferToObject(enc, pbData, cbData);
-
-    if (!valueBuf)
-    {
-        PyMem_Free(pbData);
-    }
-
-    return result;
-=======
     return TextBufferToObject(*enc, (byte*)buffer, (Py_ssize_t)cbFetched);
->>>>>>> b2be6a9c
 }
 
 
@@ -368,38 +316,11 @@
     return PyObject_CallFunction(uuid_type, "yyy#", 0, 0, (char*)buffer, (Py_ssize_t)16);
 }
 
-<<<<<<< HEAD
-    if (cbFetched == SQL_NULL_DATA)
-        Py_RETURN_NONE;
-
-    PyObject* guid_bytes = PyBytes_FromStringAndSize((char*)&guid, (Py_ssize_t)sizeof(PYSQLGUID));
-    PyObject* uuid_args = PyTuple_New(3);
-    PyObject* uuid_type = GetClassForThread("uuid", "UUID");
-
-    if(!guid_bytes || !uuid_args || !uuid_type) {
-        Py_XDECREF(guid_bytes);
-        Py_XDECREF(uuid_args);
-        Py_XDECREF(uuid_type);
-        return 0;
-    }
-
-    Py_IncRef(Py_None);
-    Py_IncRef(Py_None);
-    PyTuple_SET_ITEM(uuid_args, 0, Py_None);
-    PyTuple_SET_ITEM(uuid_args, 1, Py_None);
-    PyTuple_SET_ITEM(uuid_args, 2, guid_bytes);
-
-    PyObject* uuid = PyObject_CallObject(uuid_type, uuid_args);
-    Py_DECREF(uuid_args);
-    Py_DECREF(uuid_type);
-    return uuid;
-=======
 
 static PyObject* GetDataDate(void* buffer, SQLLEN cbFetched, PyObject* converter, TextEnc* enc)
 {
     TIMESTAMP_STRUCT value = *(TIMESTAMP_STRUCT*)buffer;
     return PyDate_FromDate(value.year, value.month, value.day);
->>>>>>> b2be6a9c
 }
 
 
@@ -688,21 +609,10 @@
         }
 
     case SQL_GUID:
-<<<<<<< HEAD
-        if (UseNativeUUID())
-        {
-            c_type = SQL_GUID;
-            size = sizeof(PYSQLGUID);
-        }
-        else
-        {
-            c_type = cur->cnxn->sqlchar_enc.ctype;
-=======
         if (UseNativeUUID()) {
             SetInfoAndBreak(SQL_C_GUID, sizeof(PYSQLGUID), GetUUID);
         } else {
             info->enc = &cur->cnxn->sqlchar_enc;
->>>>>>> b2be6a9c
             // leave space for dashes every 4 characters
             SetInfoAndBreak(info->enc->ctype, CharBufferSize(32+7), GetText);
         }
